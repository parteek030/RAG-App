# Environment variables
.env

# Virtual environment
venv/
env/

# Python bytecode / cache
__pycache__/
*.py[cod]

# Build / distribution folders
build/
dist/
*.egg-info/

# Logs
*.log

# Editor / OS specific files
.vscode/
.idea/
.DS_Store
Thumbs.db
<<<<<<< HEAD

=======
>>>>>>> fc74a922
<|MERGE_RESOLUTION|>--- conflicted
+++ resolved
@@ -22,7 +22,5 @@
 .idea/
 .DS_Store
 Thumbs.db
-<<<<<<< HEAD
 
-=======
->>>>>>> fc74a922
+
